--- conflicted
+++ resolved
@@ -71,7 +71,7 @@
     horospheres: Vec<na::Vector4<f32>>,
 }
 impl NodeState {
-    pub fn root(graph: &DualGraph) -> Self {
+    pub fn root(graph: &Graph) -> Self {
         let node_spice = graph.hash_of(NodeId::ROOT) as u64;
         let mut rng = rand_pcg::Pcg64Mcg::seed_from_u64(hash(node_spice, 42));
 
@@ -96,7 +96,7 @@
     fn add_random_horospheres(
         horospheres: &mut Vec<na::Vector4<f32>>,
         rng: &mut Pcg64Mcg,
-        graph: &DualGraph,
+        graph: &Graph,
         node: NodeId,
     ) {
         for _ in 0..rng.sample(Poisson::new(6.0).unwrap()) as u32 {
@@ -107,8 +107,7 @@
         }
     }
 
-<<<<<<< HEAD
-    fn is_horosphere_valid(graph: &DualGraph, node: NodeId, horosphere: &na::Vector4<f32>) -> bool {
+    fn is_horosphere_valid(graph: &Graph, node: NodeId, horosphere: &na::Vector4<f32>) -> bool {
         Side::iter().all(|s| math::mip(&s.normal().cast::<f32>(), horosphere) < 1.0)
             && (graph.descenders(node))
                 .all(|(s, _)| math::mip(&s.normal().cast::<f32>(), horosphere) < -1.0)
@@ -129,12 +128,9 @@
         )
     }
 
-    pub fn child(&self, graph: &DualGraph, node: NodeId, side: Side) -> Self {
+    pub fn child(&self, graph: &Graph, node: NodeId, side: Side) -> Self {
         let node_spice = graph.hash_of(node) as u64;
 
-=======
-    pub fn child(&self, graph: &Graph, node: NodeId, side: Side) -> Self {
->>>>>>> 86b61486
         let mut d = graph
             .descenders(node)
             .map(|(s, n)| (s, &graph.get(n).as_ref().unwrap().state));

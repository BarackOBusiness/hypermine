--- conflicted
+++ resolved
@@ -1,11 +1,7 @@
 use crate::{
     chunk_collision::chunk_sphere_cast,
-<<<<<<< HEAD
     collision_math::Ray,
-=======
-    dodeca::{self, Vertex},
     graph::Graph,
->>>>>>> 86b61486
     math,
     node::{Chunk, ChunkId},
     proto::Position,
@@ -51,15 +47,9 @@
         hit = chunk_sphere_cast(
             collider_radius,
             voxel_data,
-<<<<<<< HEAD
-            layout,
+            graph.layout(),
             &(transform * ray),
             tanh_distance,
-=======
-            graph.layout(),
-            &local_ray,
-            current_tanh_distance,
->>>>>>> 86b61486
         )
         .map_or(hit, |hit| {
             tanh_distance = hit.tanh_distance;
@@ -97,16 +87,10 @@
 #[cfg(test)]
 mod tests {
     use crate::{
-<<<<<<< HEAD
         collision_math::Ray,
         dodeca::{self, Side, Vertex},
         graph::NodeId,
         node::{populate_fresh_nodes, Coords, VoxelData},
-=======
-        dodeca::{Side, Vertex},
-        graph::{Graph, NodeId},
-        node::{populate_fresh_nodes, VoxelData},
->>>>>>> 86b61486
         proto::Position,
         traversal::{ensure_nearby, nearby_nodes},
         world::Material,
@@ -162,14 +146,8 @@
 
     impl SphereCastExampleTestCase<'_> {
         fn execute(self) {
-<<<<<<< HEAD
             let dimension: u8 = 12;
-            let layout = ChunkLayout::new(dimension);
-            let mut graph = DualGraph::new();
-=======
-            let dimension: usize = 12;
             let mut graph = Graph::new(dimension);
->>>>>>> 86b61486
             let graph_radius = 3.0;
 
             // Set up a graph with void chunks
@@ -253,11 +231,7 @@
             }
         }
 
-<<<<<<< HEAD
-        fn populate_voxel(graph: &mut DualGraph, dimension: u8, voxel_location: &VoxelLocation) {
-=======
-        fn populate_voxel(graph: &mut Graph, dimension: usize, voxel_location: &VoxelLocation) {
->>>>>>> 86b61486
+        fn populate_voxel(graph: &mut Graph, dimension: u8, voxel_location: &VoxelLocation) {
             // Find the ChunkId of the given chunk
             let chunk = ChunkId::new(
                 voxel_location
@@ -425,14 +399,8 @@
     /// long as the contract for sphere_cast is upheld.
     #[test]
     fn sphere_cast_near_unloaded_chunk() {
-<<<<<<< HEAD
         let dimension: u8 = 12;
-        let layout = ChunkLayout::new(dimension);
-        let mut graph = DualGraph::new();
-=======
-        let dimension: usize = 12;
         let mut graph = Graph::new(dimension);
->>>>>>> 86b61486
 
         let sides = Vertex::A.canonical_sides();
 

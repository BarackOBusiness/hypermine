--- conflicted
+++ resolved
@@ -43,17 +43,16 @@
         ADJACENT[self as usize][other as usize]
     }
 
-<<<<<<< HEAD
     /// All vertices incident on self
     #[inline]
     pub fn vertices(self) -> [Vertex; 5] {
         SIDE_VERTICES[self as usize]
-=======
+    }
+
     /// Outward normal vector of this side
     #[inline]
     pub fn normal(self) -> &'static na::Vector4<f64> {
         &SIDE_NORMALS[self as usize]
->>>>>>> 0cd76263
     }
 
     /// Reflection across this side
@@ -171,11 +170,6 @@
         (2.0 + 5.0f64.sqrt()).sqrt()
     }
 
-    /// Transform from hyperbolic node space to euclidean chunk coordinates
-    pub fn node_to_chunk(self) -> na::Matrix4<f64> {
-        self.chunk_to_node().try_inverse().unwrap()
-    }
-
     /// Convenience method for `self.chunk_to_node().determinant() < 0`.
     pub fn parity(self) -> bool {
         CHUNK_TO_NODE_PARITY[self as usize]
@@ -424,7 +418,6 @@
     }
 
     #[test]
-<<<<<<< HEAD
     fn perpendicular_vertex_is_complete() {
         let mut error_count = 0_i32;
 
@@ -445,7 +438,9 @@
         }
 
         assert!(error_count == 0_i32);
-=======
+    }
+
+    #[test]
     fn chunk_to_node() {
         // Chunk coordinates of (1, 1, 1) should be at the center of a dodecahedron.
         let mut chunk_corner_in_node_coordinates =
@@ -465,6 +460,5 @@
             Vertex::A.node_to_chunk(),
             epsilon = 1e-10
         );
->>>>>>> 0cd76263
     }
 }
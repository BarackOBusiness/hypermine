--- conflicted
+++ resolved
@@ -253,17 +253,10 @@
         // We want to load all chunks that a player can interact with in a single step, so chunk_generation_distance
         // is set up to cover that distance.
         let chunk_generation_distance = dodeca::BOUNDING_SPHERE_RADIUS
-<<<<<<< HEAD
-            + self.cfg.character_radius as f64
-            + self.cfg.speed_cap as f64 * self.cfg.step_interval.as_secs_f64()
-            + self.cfg.ground_distance_tolerance as f64
-            + 2.0; // Increased arbitrarily to allow block manipulation
-=======
             + self.cfg.character_config.character_radius as f64
             + self.cfg.character_config.speed_cap as f64 * self.cfg.step_interval.as_secs_f64()
             + self.cfg.character_config.ground_distance_tolerance as f64
-            + 0.001;
->>>>>>> d73149ec
+            + 2.0; // Increased arbitrarily to allow block manipulation
 
         // Load all chunks around entities corresponding to clients, which correspond to entities
         // with a "Character" component.

use std::sync::Arc;
use std::time::Instant;
use std::{f32, os::raw::c_char};

use ash::{extensions::khr, vk};
use lahar::DedicatedImage;
use raw_window_handle::{HasRawDisplayHandle, HasRawWindowHandle};
use tracing::{error, info};
use winit::{
    dpi::PhysicalSize,
    event::{
        DeviceEvent, ElementState, Event, KeyboardInput, MouseButton, VirtualKeyCode, WindowEvent,
    },
    event_loop::{ControlFlow, EventLoop},
    window::{CursorGrabMode, Window as WinitWindow, WindowBuilder},
};

use super::{Base, Core, Draw, Frustum};
use crate::Net;
use crate::{net, Config, Sim};

/// OS window
pub struct EarlyWindow {
    event_loop: EventLoop<()>,
    window: WinitWindow,
}

impl EarlyWindow {
    pub fn new() -> Self {
        let event_loop = EventLoop::new();
        let window = WindowBuilder::new()
            .with_title("hypermine")
            .build(&event_loop)
            .unwrap();
        Self { event_loop, window }
    }

    /// Identify the Vulkan extension needed to render to this window
    pub fn required_extensions(&self) -> &'static [*const c_char] {
        ash_window::enumerate_required_extensions(self.event_loop.raw_display_handle())
            .expect("unsupported platform")
    }
}

/// OS window + rendering handles
pub struct Window {
    _core: Arc<Core>,
    window: WinitWindow,
    config: Arc<Config>,
    metrics: Arc<crate::metrics::Recorder>,
    event_loop: Option<EventLoop<()>>,
    surface_fn: khr::Surface,
    surface: vk::SurfaceKHR,
    swapchain: Option<SwapchainMgr>,
    swapchain_needs_update: bool,
    draw: Option<Draw>,
    sim: Option<Sim>,
    net: Net,
}

impl Window {
    /// Finish constructing a window
    pub fn new(
        early: EarlyWindow,
        core: Arc<Core>,
        config: Arc<Config>,
        metrics: Arc<crate::metrics::Recorder>,
        net: Net,
    ) -> Self {
        let surface = unsafe {
            ash_window::create_surface(
                &core.entry,
                &core.instance,
                early.window.raw_display_handle(),
                early.window.raw_window_handle(),
                None,
            )
            .unwrap()
        };
        let surface_fn = khr::Surface::new(&core.entry, &core.instance);

        Self {
            _core: core,
            window: early.window,
            config,
            metrics,
            event_loop: Some(early.event_loop),
            surface,
            surface_fn,
            swapchain: None,
            swapchain_needs_update: false,
            draw: None,
            sim: None,
            net,
        }
    }

    /// Determine whether this window can be rendered to from a particular device and queue family
    pub fn supports(&self, physical: vk::PhysicalDevice, queue_family_index: u32) -> bool {
        unsafe {
            self.surface_fn
                .get_physical_device_surface_support(physical, queue_family_index, self.surface)
                .unwrap()
        }
    }

    /// Run the event loop until process exit
    pub fn run(mut self, gfx: Arc<Base>) -> ! {
        // Allocate the presentable images we'll be rendering to
        self.swapchain = Some(SwapchainMgr::new(
            &self,
            gfx.clone(),
            self.window.inner_size(),
        ));
        // Construct the core rendering object
        self.draw = Some(Draw::new(gfx, self.config.clone()));
        let mut forward = false;
        let mut back = false;
        let mut left = false;
        let mut right = false;
        let mut up = false;
        let mut down = false;
        let mut jump = false;
        let mut clockwise = false;
        let mut anticlockwise = false;
        let mut last_frame = Instant::now();
        let mut mouse_captured = false;
        self.event_loop
            .take()
            .unwrap()
            .run(move |event, _, control_flow| match event {
                Event::MainEventsCleared => {
<<<<<<< HEAD
                    let this_frame = Instant::now();
                    let dt = this_frame - last_frame;
                    self.sim.set_movement_input(na::Vector3::new(
                        right as u8 as f32 - left as u8 as f32,
                        up as u8 as f32 - down as u8 as f32,
                        back as u8 as f32 - forward as u8 as f32,
                    ));
                    self.sim.set_jump_held(jump);

                    self.sim.look(
                        0.0,
                        0.0,
                        2.0 * (anticlockwise as u8 as f32 - clockwise as u8 as f32)
                            * dt.as_secs_f32(),
                    );

                    let had_params = self.sim.params().is_some();

                    self.sim.step(dt);
                    last_frame = this_frame;
=======
                    while let Ok(msg) = self.net.incoming.try_recv() {
                        self.handle_net(msg);
                    }

                    if let Some(sim) = self.sim.as_mut() {
                        let this_frame = Instant::now();
                        let dt = this_frame - last_frame;
                        let move_direction: na::Vector3<f32> = na::Vector3::x()
                            * (right as u8 as f32 - left as u8 as f32)
                            + na::Vector3::y() * (up as u8 as f32 - down as u8 as f32)
                            + na::Vector3::z() * (back as u8 as f32 - forward as u8 as f32);
                        sim.set_movement_input(if move_direction.norm_squared() > 1.0 {
                            move_direction.normalize()
                        } else {
                            move_direction
                        });

                        sim.rotate(&na::UnitQuaternion::from_axis_angle(
                            &-na::Vector3::z_axis(),
                            (clockwise as u8 as f32 - anticlockwise as u8 as f32)
                                * 2.0
                                * dt.as_secs_f32(),
                        ));
>>>>>>> 2b95c8c2

                        sim.step(dt, &mut self.net);
                        last_frame = this_frame;
                    }

                    self.draw();
                }
                Event::DeviceEvent { event, .. } => match event {
                    DeviceEvent::MouseMotion { delta } if mouse_captured => {
<<<<<<< HEAD
                        const SENSITIVITY: f32 = 2e-3;
                        self.sim.look(
                            -delta.0 as f32 * SENSITIVITY,
                            -delta.1 as f32 * SENSITIVITY,
                            0.0,
                        );
=======
                        if let Some(sim) = self.sim.as_mut() {
                            const SENSITIVITY: f32 = 2e-3;
                            let rot = na::UnitQuaternion::from_axis_angle(
                                &na::Vector3::y_axis(),
                                -delta.0 as f32 * SENSITIVITY,
                            ) * na::UnitQuaternion::from_axis_angle(
                                &na::Vector3::x_axis(),
                                -delta.1 as f32 * SENSITIVITY,
                            );
                            sim.rotate(&rot);
                        }
>>>>>>> 2b95c8c2
                    }
                    _ => {}
                },
                Event::WindowEvent { event, .. } => match event {
                    WindowEvent::Resized(_) => {
                        // Some environments may not emit the vulkan signals that recommend or
                        // require surface reconstruction, so we need to check for messages from the
                        // windowing system too. We defer actually performing the update until
                        // drawing to avoid doing unnecessary work between frames.
                        self.swapchain_needs_update = true;
                    }
                    WindowEvent::CloseRequested => {
                        info!("exiting due to closed window");
                        *control_flow = ControlFlow::Exit;
                    }
                    WindowEvent::MouseInput {
                        button: MouseButton::Left,
                        state: ElementState::Pressed,
                        ..
                    } => {
                        let _ = self
                            .window
                            .set_cursor_grab(CursorGrabMode::Confined)
                            .or_else(|_e| self.window.set_cursor_grab(CursorGrabMode::Locked));
                        self.window.set_cursor_visible(false);
                        mouse_captured = true;
                    }
                    WindowEvent::KeyboardInput {
                        input:
                            KeyboardInput {
                                state,
                                virtual_keycode: Some(key),
                                ..
                            },
                        ..
                    } => match key {
                        VirtualKeyCode::W => {
                            forward = state == ElementState::Pressed;
                        }
                        VirtualKeyCode::A => {
                            left = state == ElementState::Pressed;
                        }
                        VirtualKeyCode::S => {
                            back = state == ElementState::Pressed;
                        }
                        VirtualKeyCode::D => {
                            right = state == ElementState::Pressed;
                        }
                        VirtualKeyCode::Q => {
                            anticlockwise = state == ElementState::Pressed;
                        }
                        VirtualKeyCode::E => {
                            clockwise = state == ElementState::Pressed;
                        }
                        VirtualKeyCode::R => {
                            up = state == ElementState::Pressed;
                        }
                        VirtualKeyCode::F => {
                            down = state == ElementState::Pressed;
                        }
                        VirtualKeyCode::Space => {
                            if !jump && state == ElementState::Pressed {
                                self.sim.set_jump_pressed_true();
                            }
                            jump = state == ElementState::Pressed;
                        }
                        VirtualKeyCode::V if state == ElementState::Pressed => {
                            if let Some(sim) = self.sim.as_mut() {
                                sim.toggle_no_clip();
                            }
                        }
                        VirtualKeyCode::Escape => {
                            let _ = self.window.set_cursor_grab(CursorGrabMode::None);
                            self.window.set_cursor_visible(true);
                            mouse_captured = false;
                        }
                        _ => {}
                    },
                    WindowEvent::Focused(focused) => {
                        if !focused {
                            let _ = self.window.set_cursor_grab(CursorGrabMode::None);
                            self.window.set_cursor_visible(true);
                            mouse_captured = false;
                        }
                    }
                    _ => {}
                },
                Event::LoopDestroyed => {
                    self.metrics.report();
                }
                _ => {}
            });
    }

    fn handle_net(&mut self, msg: net::Message) {
        match msg {
            net::Message::ConnectionLost(e) => {
                error!("connection lost: {}", e);
            }
            net::Message::Hello(msg) => {
                let sim = Sim::new(msg.sim_config, msg.character);
                if let Some(draw) = self.draw.as_mut() {
                    draw.configure(sim.cfg());
                }
                self.sim = Some(sim);
            }
            msg => {
                if let Some(sim) = self.sim.as_mut() {
                    sim.handle_net(msg);
                } else {
                    error!("Received game data before ServerHello");
                }
            }
        }
    }

    /// Draw a new frame
    fn draw(&mut self) {
        let swapchain = self.swapchain.as_mut().unwrap();
        let draw = self.draw.as_mut().unwrap();
        unsafe {
            // Wait for a frame's worth of rendering resources to become available
            draw.wait();
            // Get the index of the swapchain image we'll render to
            let frame_id = loop {
                // Check whether the window has been resized or similar
                if self.swapchain_needs_update {
                    // Wait for all in-flight frames to complete so we don't have a use-after-free
                    draw.wait_idle();
                    // Recreate the swapchain at a new size (or whatever)
                    swapchain.update(&self.surface_fn, self.surface, self.window.inner_size());
                    self.swapchain_needs_update = false;
                }
                match swapchain.acquire_next_image(draw.image_acquired()) {
                    Ok((idx, suboptimal)) => {
                        self.swapchain_needs_update = suboptimal;
                        break idx;
                    }
                    Err(vk::Result::ERROR_OUT_OF_DATE_KHR) => {
                        self.swapchain_needs_update = true;
                    }
                    Err(e) => {
                        panic!("acquire_next_image: {e}");
                    }
                }
            };
            let aspect_ratio =
                swapchain.state.extent.width as f32 / swapchain.state.extent.height as f32;
            let frame = &swapchain.state.frames[frame_id as usize];
            let frustum = Frustum::from_vfov(f32::consts::FRAC_PI_4 * 1.2, aspect_ratio);
            // Render the frame
            draw.draw(
                self.sim.as_mut(),
                frame.buffer,
                frame.depth_view,
                swapchain.state.extent,
                frame.present,
                &frustum,
            );
            // Submit the frame to be presented on the window
            match swapchain.queue_present(frame_id) {
                Ok(false) => {}
                Ok(true) | Err(vk::Result::ERROR_OUT_OF_DATE_KHR) => {
                    self.swapchain_needs_update = true;
                }
                Err(e) => panic!("queue_present: {e}"),
            };
        }
    }
}

impl Drop for Window {
    fn drop(&mut self) {
        self.draw.take();
        self.swapchain.take();
        unsafe {
            self.surface_fn.destroy_surface(self.surface, None);
        }
    }
}

struct SwapchainMgr {
    state: SwapchainState,
    format: vk::SurfaceFormatKHR,
}

impl SwapchainMgr {
    /// Construct a swapchain manager for a certain window
    fn new(window: &Window, gfx: Arc<Base>, fallback_size: PhysicalSize<u32>) -> Self {
        let device = &*gfx.device;
        let swapchain_fn = khr::Swapchain::new(&gfx.core.instance, device);
        let surface_formats = unsafe {
            window
                .surface_fn
                .get_physical_device_surface_formats(gfx.physical, window.surface)
                .unwrap()
        };
        let desired_format = vk::SurfaceFormatKHR {
            format: super::base::COLOR_FORMAT,
            color_space: vk::ColorSpaceKHR::SRGB_NONLINEAR,
        };

        let desirable_format = |x: &vk::SurfaceFormatKHR| -> bool {
            x.format == desired_format.format && x.color_space == desired_format.color_space
        };

        if (surface_formats.len() != 1
            || (surface_formats[0].format != vk::Format::UNDEFINED
                || surface_formats[0].color_space != desired_format.color_space))
            && !surface_formats.iter().any(desirable_format)
        {
            panic!("no suitable surface format: {surface_formats:?}");
        }

        Self {
            state: unsafe {
                SwapchainState::new(
                    &window.surface_fn,
                    swapchain_fn,
                    gfx,
                    window.surface,
                    desired_format,
                    vk::SwapchainKHR::null(),
                    fallback_size,
                )
            },
            format: desired_format,
        }
    }

    /// Recreate the swapchain based on the window's current capabilities
    ///
    /// # Safety
    /// - There must be no operations scheduled that access the current swapchain
    unsafe fn update(
        &mut self,
        surface_fn: &khr::Surface,
        surface: vk::SurfaceKHR,
        fallback_size: PhysicalSize<u32>,
    ) {
        self.state = SwapchainState::new(
            surface_fn,
            self.state.swapchain_fn.clone(),
            self.state.gfx.clone(),
            surface,
            self.format,
            self.state.handle,
            fallback_size,
        );
    }

    /// Get the index of the next frame to use
    unsafe fn acquire_next_image(&self, signal: vk::Semaphore) -> Result<(u32, bool), vk::Result> {
        self.state.swapchain_fn.acquire_next_image(
            self.state.handle,
            std::u64::MAX,
            signal,
            vk::Fence::null(),
        )
    }

    /// Present a frame on the window
    unsafe fn queue_present(&self, index: u32) -> Result<bool, vk::Result> {
        self.state.swapchain_fn.queue_present(
            self.state.gfx.queue,
            &vk::PresentInfoKHR::builder()
                .wait_semaphores(&[self.state.frames[index as usize].present])
                .swapchains(&[self.state.handle])
                .image_indices(&[index]),
        )
    }
}

/// Data that's replaced when the swapchain is updated
struct SwapchainState {
    gfx: Arc<Base>,
    swapchain_fn: khr::Swapchain,
    extent: vk::Extent2D,
    handle: vk::SwapchainKHR,
    frames: Vec<Frame>,
}

impl SwapchainState {
    unsafe fn new(
        surface_fn: &khr::Surface,
        swapchain_fn: khr::Swapchain,
        gfx: Arc<Base>,
        surface: vk::SurfaceKHR,
        format: vk::SurfaceFormatKHR,
        old: vk::SwapchainKHR,
        fallback_size: PhysicalSize<u32>,
    ) -> Self {
        let device = &*gfx.device;

        let surface_capabilities = surface_fn
            .get_physical_device_surface_capabilities(gfx.physical, surface)
            .unwrap();
        let extent = match surface_capabilities.current_extent.width {
            // If Vulkan doesn't know, winit probably does. Known to apply at least to Wayland.
            std::u32::MAX => vk::Extent2D {
                width: fallback_size.width,
                height: fallback_size.height,
            },
            _ => surface_capabilities.current_extent,
        };
        let pre_transform = if surface_capabilities
            .supported_transforms
            .contains(vk::SurfaceTransformFlagsKHR::IDENTITY)
        {
            vk::SurfaceTransformFlagsKHR::IDENTITY
        } else {
            surface_capabilities.current_transform
        };
        let present_modes = surface_fn
            .get_physical_device_surface_present_modes(gfx.physical, surface)
            .unwrap();
        let present_mode = present_modes
            .iter()
            .cloned()
            .find(|&mode| mode == vk::PresentModeKHR::MAILBOX)
            .unwrap_or(vk::PresentModeKHR::FIFO);

        let image_count = if surface_capabilities.max_image_count > 0 {
            surface_capabilities
                .max_image_count
                .min(surface_capabilities.min_image_count + 1)
        } else {
            surface_capabilities.min_image_count + 1
        };

        let handle = swapchain_fn
            .create_swapchain(
                &vk::SwapchainCreateInfoKHR::builder()
                    .surface(surface)
                    .min_image_count(image_count)
                    .image_color_space(format.color_space)
                    .image_format(format.format)
                    .image_extent(extent)
                    .image_usage(vk::ImageUsageFlags::COLOR_ATTACHMENT)
                    .image_sharing_mode(vk::SharingMode::EXCLUSIVE)
                    .pre_transform(pre_transform)
                    .composite_alpha(vk::CompositeAlphaFlagsKHR::OPAQUE)
                    .present_mode(present_mode)
                    .clipped(true)
                    .image_array_layers(1)
                    .old_swapchain(old),
                None,
            )
            .unwrap();

        let frames = swapchain_fn
            .get_swapchain_images(handle)
            .unwrap()
            .into_iter()
            .map(|image| {
                let view = device
                    .create_image_view(
                        &vk::ImageViewCreateInfo::builder()
                            .view_type(vk::ImageViewType::TYPE_2D)
                            .format(format.format)
                            .subresource_range(vk::ImageSubresourceRange {
                                aspect_mask: vk::ImageAspectFlags::COLOR,
                                base_mip_level: 0,
                                level_count: 1,
                                base_array_layer: 0,
                                layer_count: 1,
                            })
                            .image(image),
                        None,
                    )
                    .unwrap();
                gfx.set_name(view, cstr!("swapchain"));
                let depth = DedicatedImage::new(
                    device,
                    &gfx.memory_properties,
                    &vk::ImageCreateInfo::builder()
                        .image_type(vk::ImageType::TYPE_2D)
                        .format(vk::Format::D32_SFLOAT)
                        .extent(vk::Extent3D {
                            width: extent.width,
                            height: extent.height,
                            depth: 1,
                        })
                        .mip_levels(1)
                        .array_layers(1)
                        .samples(vk::SampleCountFlags::TYPE_1)
                        .usage(
                            vk::ImageUsageFlags::DEPTH_STENCIL_ATTACHMENT
                                | vk::ImageUsageFlags::INPUT_ATTACHMENT,
                        ),
                );
                gfx.set_name(depth.handle, cstr!("depth"));
                gfx.set_name(depth.memory, cstr!("depth"));
                let depth_view = device
                    .create_image_view(
                        &vk::ImageViewCreateInfo::builder()
                            .image(depth.handle)
                            .view_type(vk::ImageViewType::TYPE_2D)
                            .format(vk::Format::D32_SFLOAT)
                            .subresource_range(vk::ImageSubresourceRange {
                                aspect_mask: vk::ImageAspectFlags::DEPTH,
                                base_mip_level: 0,
                                level_count: 1,
                                base_array_layer: 0,
                                layer_count: 1,
                            }),
                        None,
                    )
                    .unwrap();
                gfx.set_name(depth_view, cstr!("depth"));
                let present = device.create_semaphore(&Default::default(), None).unwrap();
                gfx.set_name(present, cstr!("present"));
                Frame {
                    view,
                    depth,
                    depth_view,
                    buffer: device
                        .create_framebuffer(
                            &vk::FramebufferCreateInfo::builder()
                                .render_pass(gfx.render_pass)
                                .attachments(&[view, depth_view])
                                .width(extent.width)
                                .height(extent.height)
                                .layers(1),
                            None,
                        )
                        .unwrap(),
                    present,
                }
            })
            .collect();

        Self {
            swapchain_fn,
            gfx,
            extent,
            handle,
            frames,
        }
    }
}

impl Drop for SwapchainState {
    fn drop(&mut self) {
        let device = &*self.gfx.device;
        unsafe {
            for frame in &mut self.frames {
                device.destroy_framebuffer(frame.buffer, None);
                device.destroy_image_view(frame.depth_view, None);
                device.destroy_image_view(frame.view, None);
                frame.depth.destroy(device);
                device.destroy_semaphore(frame.present, None);
            }
            self.swapchain_fn.destroy_swapchain(self.handle, None);
        }
    }
}

struct Frame {
    /// Image view for an entire swapchain image
    view: vk::ImageView,
    /// Depth buffer to use when rendering to this image
    depth: DedicatedImage,
    /// View thereof
    depth_view: vk::ImageView,
    /// Framebuffer referencing `view` and `depth_view`
    buffer: vk::Framebuffer,
    /// Semaphore used to ensure the frame isn't presented until rendering completes
    present: vk::Semaphore,
}<|MERGE_RESOLUTION|>--- conflicted
+++ resolved
@@ -130,28 +130,6 @@
             .unwrap()
             .run(move |event, _, control_flow| match event {
                 Event::MainEventsCleared => {
-<<<<<<< HEAD
-                    let this_frame = Instant::now();
-                    let dt = this_frame - last_frame;
-                    self.sim.set_movement_input(na::Vector3::new(
-                        right as u8 as f32 - left as u8 as f32,
-                        up as u8 as f32 - down as u8 as f32,
-                        back as u8 as f32 - forward as u8 as f32,
-                    ));
-                    self.sim.set_jump_held(jump);
-
-                    self.sim.look(
-                        0.0,
-                        0.0,
-                        2.0 * (anticlockwise as u8 as f32 - clockwise as u8 as f32)
-                            * dt.as_secs_f32(),
-                    );
-
-                    let had_params = self.sim.params().is_some();
-
-                    self.sim.step(dt);
-                    last_frame = this_frame;
-=======
                     while let Ok(msg) = self.net.incoming.try_recv() {
                         self.handle_net(msg);
                     }
@@ -159,23 +137,19 @@
                     if let Some(sim) = self.sim.as_mut() {
                         let this_frame = Instant::now();
                         let dt = this_frame - last_frame;
-                        let move_direction: na::Vector3<f32> = na::Vector3::x()
-                            * (right as u8 as f32 - left as u8 as f32)
-                            + na::Vector3::y() * (up as u8 as f32 - down as u8 as f32)
-                            + na::Vector3::z() * (back as u8 as f32 - forward as u8 as f32);
-                        sim.set_movement_input(if move_direction.norm_squared() > 1.0 {
-                            move_direction.normalize()
-                        } else {
-                            move_direction
-                        });
-
-                        sim.rotate(&na::UnitQuaternion::from_axis_angle(
-                            &-na::Vector3::z_axis(),
-                            (clockwise as u8 as f32 - anticlockwise as u8 as f32)
-                                * 2.0
+                        sim.set_movement_input(na::Vector3::new(
+                            right as u8 as f32 - left as u8 as f32,
+                            up as u8 as f32 - down as u8 as f32,
+                            back as u8 as f32 - forward as u8 as f32,
+                        ));
+                        sim.set_jump_held(jump);
+
+                        sim.look(
+                            0.0,
+                            0.0,
+                            2.0 * (anticlockwise as u8 as f32 - clockwise as u8 as f32)
                                 * dt.as_secs_f32(),
-                        ));
->>>>>>> 2b95c8c2
+                        );
 
                         sim.step(dt, &mut self.net);
                         last_frame = this_frame;
@@ -185,26 +159,14 @@
                 }
                 Event::DeviceEvent { event, .. } => match event {
                     DeviceEvent::MouseMotion { delta } if mouse_captured => {
-<<<<<<< HEAD
-                        const SENSITIVITY: f32 = 2e-3;
-                        self.sim.look(
-                            -delta.0 as f32 * SENSITIVITY,
-                            -delta.1 as f32 * SENSITIVITY,
-                            0.0,
-                        );
-=======
                         if let Some(sim) = self.sim.as_mut() {
                             const SENSITIVITY: f32 = 2e-3;
-                            let rot = na::UnitQuaternion::from_axis_angle(
-                                &na::Vector3::y_axis(),
+                            sim.look(
                                 -delta.0 as f32 * SENSITIVITY,
-                            ) * na::UnitQuaternion::from_axis_angle(
-                                &na::Vector3::x_axis(),
                                 -delta.1 as f32 * SENSITIVITY,
+                                0.0,
                             );
-                            sim.rotate(&rot);
-                        }
->>>>>>> 2b95c8c2
+                        }
                     }
                     _ => {}
                 },
@@ -266,10 +228,12 @@
                             down = state == ElementState::Pressed;
                         }
                         VirtualKeyCode::Space => {
-                            if !jump && state == ElementState::Pressed {
-                                self.sim.set_jump_pressed_true();
+                            if let Some(sim) = self.sim.as_mut() {
+                                if !jump && state == ElementState::Pressed {
+                                    sim.set_jump_pressed_true();
+                                }
+                                jump = state == ElementState::Pressed;
                             }
-                            jump = state == ElementState::Pressed;
                         }
                         VirtualKeyCode::V if state == ElementState::Pressed => {
                             if let Some(sim) = self.sim.as_mut() {

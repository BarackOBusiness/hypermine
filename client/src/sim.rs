use std::time::Duration;

use fxhash::FxHashMap;
use hecs::Entity;
use tracing::{debug, error, trace};

use crate::{
    local_character_controller::LocalCharacterController, net, prediction::PredictedMotion, Net,
};
use common::{
    character_controller,
    collision_math::Ray,
    graph::NodeId,
    graph_ray_casting,
    node::{populate_fresh_nodes, Chunk, ChunkLayout, DualGraph, VoxelData},
    proto::{
        self, BlockUpdate, Character, CharacterInput, CharacterState, Command, Component, Position,
    },
    sanitize_motion_input,
    world::Material,
    EntityId, GraphEntities, SimConfig, Step,
};

/// Game state
pub struct Sim {
    // World state
    pub graph: DualGraph,
    pub graph_entities: GraphEntities,
    entity_ids: FxHashMap<EntityId, Entity>,
    pub world: hecs::World,
    pub cfg: SimConfig,
    pub local_character_id: EntityId,
    pub local_character: Option<Entity>,
    step: Option<Step>,

    // Input state
    since_input_sent: Duration,
    /// Most recent input
    ///
    /// Units are relative to movement speed.
    movement_input: na::Vector3<f32>,
    /// Average input over the current time step. The portion of the timestep which has not yet
    /// elapsed is considered to have zero input.
    ///
    /// Units are relative to movement speed.
    average_movement_input: na::Vector3<f32>,
    no_clip: bool,
    /// Whether no_clip will be toggled next step
    toggle_no_clip: bool,
<<<<<<< HEAD
    /// Whether the place-block button has been pressed since the last step
    place_block_pressed: bool,
    /// Whether the break-block button has been pressed since the last step
    break_block_pressed: bool,
=======
    /// Whether the current step starts with a jump
    is_jumping: bool,
    /// Whether the jump button has been pressed since the last step
    jump_pressed: bool,
    /// Whether the jump button is currently held down
    jump_held: bool,
>>>>>>> 40a5a1e5
    prediction: PredictedMotion,
    local_character_controller: LocalCharacterController,
}

impl Sim {
    pub fn new(cfg: SimConfig, local_character_id: EntityId) -> Self {
        let mut graph = DualGraph::new();
        populate_fresh_nodes(&mut graph);
        Self {
            graph,
            graph_entities: GraphEntities::new(),
            entity_ids: FxHashMap::default(),
            world: hecs::World::new(),
            cfg,
            local_character_id,
            local_character: None,
            step: None,

            since_input_sent: Duration::new(0, 0),
            movement_input: na::zero(),
            average_movement_input: na::zero(),
            no_clip: true,
            toggle_no_clip: false,
<<<<<<< HEAD
            place_block_pressed: false,
            break_block_pressed: false,
=======
            is_jumping: false,
            jump_pressed: false,
            jump_held: false,
>>>>>>> 40a5a1e5
            prediction: PredictedMotion::new(proto::Position {
                node: NodeId::ROOT,
                local: na::one(),
            }),
            local_character_controller: LocalCharacterController::new(),
        }
    }

    /// Rotates the camera's view in a context-dependent manner based on the desired yaw and pitch angles.
    pub fn look(&mut self, delta_yaw: f32, delta_pitch: f32, delta_roll: f32) {
        if self.no_clip {
            self.local_character_controller
                .look_free(delta_yaw, delta_pitch, delta_roll);
        } else {
            self.local_character_controller
                .look_level(delta_yaw, delta_pitch);
        }
    }

    pub fn set_movement_input(&mut self, mut raw_movement_input: na::Vector3<f32>) {
        if !self.no_clip {
            // Vertical movement keys shouldn't do anything unless no-clip is on.
            raw_movement_input.y = 0.0;
        }
        if raw_movement_input.norm_squared() >= 1.0 {
            // Cap movement input at 1
            raw_movement_input.normalize_mut();
        }
        self.movement_input = raw_movement_input;
    }

    pub fn toggle_no_clip(&mut self) {
        // We prepare to toggle no_clip after the next step instead of immediately, as otherwise,
        // there would be a discontinuity when predicting the player's position within a given step,
        // causing an undesirable jolt.
        self.toggle_no_clip = true;
    }

<<<<<<< HEAD
    pub fn set_place_block_pressed_true(&mut self) {
        self.place_block_pressed = true;
    }

    pub fn set_break_block_pressed_true(&mut self) {
        self.break_block_pressed = true;
=======
    pub fn set_jump_held(&mut self, jump_held: bool) {
        self.jump_held = jump_held;
        self.jump_pressed = jump_held || self.jump_pressed;
    }

    pub fn set_jump_pressed_true(&mut self) {
        self.jump_pressed = true;
>>>>>>> 40a5a1e5
    }

    pub fn cfg(&self) -> &SimConfig {
        &self.cfg
    }

    pub fn step(&mut self, dt: Duration, net: &mut Net) {
        self.local_character_controller.renormalize_orientation();

        let step_interval = self.cfg.step_interval;
        self.since_input_sent += dt;
        if let Some(overflow) = self.since_input_sent.checked_sub(step_interval) {
            // At least one step interval has passed since we last sent input, so it's time to
            // send again.

            // Update average movement input for the time between the last input sample and the end of
            // the previous step. dt > overflow because we check whether a step has elapsed
            // after each increment.
            self.average_movement_input +=
                self.movement_input * (dt - overflow).as_secs_f32() / step_interval.as_secs_f32();

            // Send fresh input
            self.send_input(net);
            self.place_block_pressed = false;
            self.break_block_pressed = false;

            // Toggle no clip at the start of a new step
            if self.toggle_no_clip {
                self.no_clip = !self.no_clip;
                self.toggle_no_clip = false;
            }

            self.is_jumping = self.jump_held || self.jump_pressed;
            self.jump_pressed = false;

            // Reset state for the next step
            if overflow > step_interval {
                // If it's been more than two timesteps since we last sent input, skip ahead
                // rather than spamming the server.
                self.average_movement_input = na::zero();
                self.since_input_sent = Duration::new(0, 0);
            } else {
                self.average_movement_input =
                    self.movement_input * overflow.as_secs_f32() / step_interval.as_secs_f32();
                // Send the next input a little sooner if necessary to stay in sync
                self.since_input_sent = overflow;
            }
        } else {
            // Update average movement input for the time within the current step
            self.average_movement_input +=
                self.movement_input * dt.as_secs_f32() / step_interval.as_secs_f32();
        }
        self.update_view_position();
        if !self.no_clip {
            self.local_character_controller.align_to_gravity();
        }
    }

    pub fn handle_net(&mut self, msg: net::Message) {
        use net::Message::*;
        match msg {
            ConnectionLost(_) | Hello(_) => {
                unreachable!("Case already handled by caller");
            }
            Spawns(msg) => self.handle_spawns(msg),
            StateDelta(msg) => {
                // Discard out-of-order messages, taking care to account for step counter wrapping.
                if self.step.map_or(false, |x| x.wrapping_sub(msg.step) >= 0) {
                    return;
                }
                self.step = Some(msg.step);
                for &(id, ref new_pos) in &msg.positions {
                    self.update_position(id, new_pos);
                }
                for &(id, ref new_state) in &msg.character_states {
                    self.update_character_state(id, new_state);
                }
                self.reconcile_prediction(msg.latest_input);
            }
        }
    }

    fn update_position(&mut self, id: EntityId, new_pos: &Position) {
        match self.entity_ids.get(&id) {
            None => debug!(%id, "position update for unknown entity"),
            Some(&entity) => match self.world.get::<&mut Position>(entity) {
                Ok(mut pos) => {
                    if pos.node != new_pos.node {
                        self.graph_entities.remove(pos.node, entity);
                        self.graph_entities.insert(new_pos.node, entity);
                    }
                    *pos = *new_pos;
                }
                Err(e) => error!(%id, "position update error: {}", e),
            },
        }
    }

    fn update_character_state(&mut self, id: EntityId, new_character_state: &CharacterState) {
        match self.entity_ids.get(&id) {
            None => debug!(%id, "character state update for unknown entity"),
            Some(&entity) => match self.world.get::<&mut Character>(entity) {
                Ok(mut ch) => {
                    ch.state = new_character_state.clone();
                }
                Err(e) => {
                    error!(%id, "character state update error: {}", e)
                }
            },
        }
    }

    fn reconcile_prediction(&mut self, latest_input: u16) {
        let id = self.local_character_id;
        let Some(&entity) = self.entity_ids.get(&id) else {
            debug!(%id, "reconciliation attempted for unknown entity");
            return;
        };
        let pos = match self.world.get::<&Position>(entity) {
            Ok(pos) => pos,
            Err(e) => {
                error!(%id, "reconciliation error: {}", e);
                return;
            }
        };
        let ch = match self.world.get::<&Character>(entity) {
            Ok(ch) => ch,
            Err(e) => {
                error!(%id, "reconciliation error: {}", e);
                return;
            }
        };
        self.prediction.reconcile(
            &self.cfg,
            &self.graph,
            latest_input,
            *pos,
            ch.state.velocity,
            ch.state.on_ground,
        );
    }

    fn handle_spawns(&mut self, msg: proto::Spawns) {
        self.step = self.step.max(Some(msg.step));
        let mut builder = hecs::EntityBuilder::new();
        for (id, components) in msg.spawns {
            self.spawn(&mut builder, id, components);
        }
        for &id in &msg.despawns {
            match self.entity_ids.get(&id) {
                Some(&entity) => self.destroy(entity),
                None => error!(%id, "despawned unknown entity"),
            }
        }
        if !msg.nodes.is_empty() {
            trace!(count = msg.nodes.len(), "adding nodes");
        }
        for node in &msg.nodes {
            self.graph.insert_child(node.parent, node.side);
        }
        populate_fresh_nodes(&mut self.graph);
        for block_update in msg.block_updates.into_iter() {
            if !self.graph.update_block(
                self.cfg.chunk_size,
                block_update.chunk_id,
                block_update.coords,
                block_update.new_material,
            ) {
                // TODO: This case should be handled to properly support multiple players.
                tracing::error!("Voxel data received from server for ungenerated chunk.")
            }
        }
        for (chunk_id, voxel_data) in msg.modified_chunks {
            let Some(voxel_data) = VoxelData::from_serializable(&voxel_data, self.cfg.chunk_size)
            else {
                tracing::error!("Voxel data received from server is invalid");
                continue;
            };
            *self.graph.get_chunk_mut(chunk_id).unwrap() = Chunk::Populated {
                voxels: voxel_data,
                surface: None,
                old_surface: None,
            };
        }
    }

    fn spawn(
        &mut self,
        builder: &mut hecs::EntityBuilder,
        id: EntityId,
        components: Vec<Component>,
    ) {
        trace!(%id, "spawning entity");
        builder.add(id);
        let mut node = None;
        for component in components {
            use common::proto::Component::*;
            match component {
                Character(x) => {
                    builder.add(x);
                }
                Position(x) => {
                    node = Some(x.node);
                    builder.add(x);
                }
            };
        }
        let entity = self.world.spawn(builder.build());
        if let Some(node) = node {
            self.graph_entities.insert(node, entity);
        }
        if id == self.local_character_id {
            self.local_character = Some(entity);
        }
        if let Some(x) = self.entity_ids.insert(id, entity) {
            self.destroy_idless(x);
            error!(%id, "id collision");
        }
    }

    fn send_input(&mut self, net: &mut Net) {
        let orientation = if self.no_clip {
            self.local_character_controller.orientation()
        } else {
            self.local_character_controller.horizontal_orientation()
        };
        let character_input = CharacterInput {
            movement: sanitize_motion_input(orientation * self.average_movement_input),
            jump: self.is_jumping,
            no_clip: self.no_clip,
            block_update: self.get_local_character_block_update(),
        };
        let generation = self
            .prediction
            .push(&self.cfg, &self.graph, &character_input);

        // Any failure here will be better handled in handle_net's ConnectionLost case
        let _ = net.outgoing.send(Command {
            generation,
            character_input,
            orientation: self.local_character_controller.orientation(),
        });
    }

    fn update_view_position(&mut self) {
        let mut view_position = *self.prediction.predicted_position();
        let mut view_velocity = *self.prediction.predicted_velocity();
        let mut view_on_ground = *self.prediction.predicted_on_ground();
        let orientation = if self.no_clip {
            self.local_character_controller.orientation()
        } else {
            self.local_character_controller.horizontal_orientation()
        };
        // Apply input that hasn't been sent yet
        let predicted_input = CharacterInput {
            // We divide by how far we are through the timestep because self.average_movement_input
            // is always over the entire timestep, filling in zeroes for the future, and we
            // want to use the average over what we have so far. Dividing by zero is handled
            // by the character_controller sanitizing this input.
            movement: orientation * self.average_movement_input
                / (self.since_input_sent.as_secs_f32() / self.cfg.step_interval.as_secs_f32()),
            jump: self.is_jumping,
            no_clip: self.no_clip,
            block_update: None,
        };
        character_controller::run_character_step(
            &self.cfg,
            &self.graph,
            &mut view_position,
            &mut view_velocity,
            &mut view_on_ground,
            &predicted_input,
            self.since_input_sent.as_secs_f32(),
        );

        self.local_character_controller.update_position(
            view_position,
            self.graph.get_relative_up(&view_position).unwrap(),
            !self.no_clip,
        )
    }

    pub fn view(&self) -> Position {
        self.local_character_controller.oriented_position()
    }

    /// Destroy all aspects of an entity
    fn destroy(&mut self, entity: Entity) {
        let id = *self
            .world
            .get::<&EntityId>(entity)
            .expect("destroyed nonexistent entity");
        self.entity_ids.remove(&id);
        self.destroy_idless(entity);
    }

    /// Destroy an entity without an EntityId mapped
    fn destroy_idless(&mut self, entity: Entity) {
        if let Ok(position) = self.world.get::<&Position>(entity) {
            self.graph_entities.remove(position.node, entity);
        }
        self.world
            .despawn(entity)
            .expect("destroyed nonexistent entity");
    }

    /// Provides the logic for the player to be able to place and break blocks at will
    fn get_local_character_block_update(&self) -> Option<BlockUpdate> {
        let placing = if self.place_block_pressed {
            true
        } else if self.break_block_pressed {
            false
        } else {
            return None;
        };

        let view_position = self.view();
        let ray_casing_result = graph_ray_casting::ray_cast(
            &self.graph,
            &ChunkLayout::new(self.cfg.chunk_size),
            &view_position,
            &Ray::new(na::Vector4::w(), -na::Vector4::z()),
            self.cfg.block_reach,
        );

        let Ok(ray_casting_result) = ray_casing_result else {
            tracing::warn!("Tried to run a raycast beyond generated terrain.");
            return None;
        };

        let hit = ray_casting_result?;

        let block_pos = if placing {
            self.graph.get_block_neighbor(
                self.cfg.chunk_size,
                hit.chunk,
                hit.voxel_coords,
                hit.face_axis as usize,
                hit.face_direction,
            )?
        } else {
            (hit.chunk, hit.voxel_coords)
        };

        let material = if placing {
            Material::WoodPlanks
        } else {
            Material::Void
        };

        Some(BlockUpdate {
            chunk_id: block_pos.0,
            coords: block_pos.1,
            new_material: material,
        })
    }
}<|MERGE_RESOLUTION|>--- conflicted
+++ resolved
@@ -47,19 +47,16 @@
     no_clip: bool,
     /// Whether no_clip will be toggled next step
     toggle_no_clip: bool,
-<<<<<<< HEAD
-    /// Whether the place-block button has been pressed since the last step
-    place_block_pressed: bool,
-    /// Whether the break-block button has been pressed since the last step
-    break_block_pressed: bool,
-=======
     /// Whether the current step starts with a jump
     is_jumping: bool,
     /// Whether the jump button has been pressed since the last step
     jump_pressed: bool,
     /// Whether the jump button is currently held down
     jump_held: bool,
->>>>>>> 40a5a1e5
+    /// Whether the place-block button has been pressed since the last step
+    place_block_pressed: bool,
+    /// Whether the break-block button has been pressed since the last step
+    break_block_pressed: bool,
     prediction: PredictedMotion,
     local_character_controller: LocalCharacterController,
 }
@@ -83,14 +80,11 @@
             average_movement_input: na::zero(),
             no_clip: true,
             toggle_no_clip: false,
-<<<<<<< HEAD
-            place_block_pressed: false,
-            break_block_pressed: false,
-=======
             is_jumping: false,
             jump_pressed: false,
             jump_held: false,
->>>>>>> 40a5a1e5
+            place_block_pressed: false,
+            break_block_pressed: false,
             prediction: PredictedMotion::new(proto::Position {
                 node: NodeId::ROOT,
                 local: na::one(),
@@ -129,14 +123,6 @@
         self.toggle_no_clip = true;
     }
 
-<<<<<<< HEAD
-    pub fn set_place_block_pressed_true(&mut self) {
-        self.place_block_pressed = true;
-    }
-
-    pub fn set_break_block_pressed_true(&mut self) {
-        self.break_block_pressed = true;
-=======
     pub fn set_jump_held(&mut self, jump_held: bool) {
         self.jump_held = jump_held;
         self.jump_pressed = jump_held || self.jump_pressed;
@@ -144,7 +130,14 @@
 
     pub fn set_jump_pressed_true(&mut self) {
         self.jump_pressed = true;
->>>>>>> 40a5a1e5
+    }
+
+    pub fn set_place_block_pressed_true(&mut self) {
+        self.place_block_pressed = true;
+    }
+
+    pub fn set_break_block_pressed_true(&mut self) {
+        self.break_block_pressed = true;
     }
 
     pub fn cfg(&self) -> &SimConfig {
@@ -467,7 +460,7 @@
             &ChunkLayout::new(self.cfg.chunk_size),
             &view_position,
             &Ray::new(na::Vector4::w(), -na::Vector4::z()),
-            self.cfg.block_reach,
+            self.cfg.character.block_reach,
         );
 
         let Ok(ray_casting_result) = ray_casing_result else {

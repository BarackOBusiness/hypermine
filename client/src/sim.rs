use std::time::Duration;

use fxhash::FxHashMap;
use hecs::Entity;
use tracing::{debug, error, trace};

use crate::{net, prediction::PredictedMotion, Net};
use common::{
    block_placing_temp::{
        chunk_ray_tracer::{RayTracingResult, RayTracingResultHandle},
        graph_ray_tracer,
        point_chunk_ray_tracer::PointChunkRayTracer,
        single_block_sphere_collision_checker::SingleBlockSphereCollisionChecker,
    },
    character_controller,
    dodeca::Vertex,
    graph::{Graph, NodeId},
<<<<<<< HEAD
    node::{populate_fresh_nodes, Chunk, ChunkId, DualGraph, VoxelData},
    proto::{
        self, BlockChange, Character, CharacterInput, CharacterState, Command, Component, Position,
    },
    sanitize_motion_input,
    world::Material,
    EntityId, GraphEntities, SimConfig, Step,
=======
    math,
    node::{populate_fresh_nodes, DualGraph},
    proto::{self, Character, CharacterInput, CharacterState, Command, Component, Position},
    sanitize_motion_input, EntityId, GraphEntities, SimConfig, Step,
>>>>>>> 017eb41e
};

/// Game state
pub struct Sim {
    net: Net,

    // World state
    pub graph: DualGraph,
    pub graph_entities: GraphEntities,
    entity_ids: FxHashMap<EntityId, Entity>,
    pub world: hecs::World,
    pub params: Option<Parameters>,
    pub local_character: Option<Entity>,
    orientation: na::UnitQuaternion<f32>,
    step: Option<Step>,

    // Input state
    since_input_sent: Duration,
    /// Most recent input
    ///
    /// Units are relative to movement speed.
    movement_input: na::Vector3<f32>,
    /// Average input over the current time step. The portion of the timestep which has not yet
    /// elapsed is considered to have zero input.
    ///
    /// Units are relative to movement speed.
    average_movement_input: na::Vector3<f32>,
    no_clip: bool,
    /// Whether no_clip will be toggled next step
    toggle_no_clip: bool,
    /// Whether the current step starts with a jump
    is_jumping: bool,
    /// Whether the jump button has been pressed since the last step
    jump_pressed: bool,
    /// Whether the jump button is currently held down
    jump_held: bool,
    prediction: PredictedMotion,
    /// The last extrapolated inter-frame view position, used for rendering and gravity-specific
    /// orientation computations
    view_position: Position,

    place_block: bool,
    break_block: bool,

    block_changes: Vec<BlockChange>,
}

impl Sim {
    pub fn new(net: Net) -> Self {
        Self {
            net,

            graph: Graph::new(),
            graph_entities: GraphEntities::new(),
            entity_ids: FxHashMap::default(),
            world: hecs::World::new(),
            params: None,
            local_character: None,
            orientation: na::one(),
            step: None,

            since_input_sent: Duration::new(0, 0),
            movement_input: na::zero(),
            average_movement_input: na::zero(),
            no_clip: true,
            toggle_no_clip: false,
            is_jumping: false,
            jump_pressed: false,
            jump_held: false,
            prediction: PredictedMotion::new(proto::Position {
                node: NodeId::ROOT,
                local: na::one(),
            }),
            view_position: Position::origin(),

            place_block: false,
            break_block: false,

            block_changes: vec![],
        }
    }

    /// Rotates the camera's view in a context-dependent manner based on the desired yaw and pitch angles.
    pub fn look(&mut self, delta_yaw: f32, delta_pitch: f32, delta_roll: f32) {
        if self.no_clip {
            self.look_free(delta_yaw, delta_pitch, delta_roll);
        } else {
            self.look_level(delta_yaw, delta_pitch);
        }
    }

    /// Rotates the camera's view by locally adding pitch and yaw.
    fn look_free(&mut self, delta_yaw: f32, delta_pitch: f32, delta_roll: f32) {
        self.orientation *= na::UnitQuaternion::from_axis_angle(&na::Vector3::y_axis(), delta_yaw)
            * na::UnitQuaternion::from_axis_angle(&na::Vector3::x_axis(), delta_pitch)
            * na::UnitQuaternion::from_axis_angle(&na::Vector3::z_axis(), delta_roll);
    }

    /// Rotates the camera's view with standard first-person walking simulator mouse controls. This function
    /// is designed to be flexible enough to work with any starting orientation, but it works best when the
    /// camera is level, not rolled to the left or right.
    fn look_level(&mut self, delta_yaw: f32, delta_pitch: f32) {
        let up =
            self.orientation.conjugate() * self.graph.get_relative_up(&self.view_position).unwrap();

        // Handle yaw. This is as simple as rotating the view about the up vector
        self.orientation *= na::UnitQuaternion::from_axis_angle(&up, delta_yaw);

        // Handling pitch is more compicated because the view angle needs to be capped. The rotation axis
        // is the camera's local x-axis (left-right axis). If the camera is level, this axis is perpendicular
        // to the up vector.

        // We need to know the current pitch to properly cap pitch changes, and this is only well-defined
        // if the pitch axis is not too similar to the up vector, so we skip applying pitch changes if this
        // isn't the case.
        if up.x.abs() < 0.9 {
            // Compute the current pitch by ignoring the x-component of the up vector and assuming the camera
            // is level.
            let current_pitch = -up.z.atan2(up.y);
            let mut target_pitch = current_pitch + delta_pitch;
            if delta_pitch > 0.0 {
                target_pitch = target_pitch
                    .min(std::f32::consts::FRAC_PI_2) // Cap the view angle at looking straight up
                    .max(current_pitch); // But if already upside-down, don't make any corrections.
            } else {
                target_pitch = target_pitch
                    .max(-std::f32::consts::FRAC_PI_2) // Cap the view angle at looking straight down
                    .min(current_pitch); // But if already upside-down, don't make any corrections.
            }

            self.orientation *= na::UnitQuaternion::from_axis_angle(
                &na::Vector3::x_axis(),
                target_pitch - current_pitch,
            );
        }
    }

    pub fn set_movement_input(&mut self, mut raw_movement_input: na::Vector3<f32>) {
        if !self.no_clip {
            // Vertical movement keys shouldn't do anything unless no-clip is on.
            raw_movement_input.y = 0.0;
        }
        if raw_movement_input.norm_squared() >= 1.0 {
            // Cap movement input at 1
            raw_movement_input.normalize_mut();
        }
        self.movement_input = raw_movement_input;
    }

    pub fn toggle_no_clip(&mut self) {
        // We prepare to toggle no_clip after the next step instead of immediately, as otherwise,
        // there would be a discontinuity when predicting the player's position within a given step,
        // causing an undesirable jolt.
        self.toggle_no_clip = true;
    }

<<<<<<< HEAD
    pub fn place_block(&mut self) {
        self.place_block = true;
    }

    pub fn break_block(&mut self) {
        self.break_block = true;
    }

    pub fn set_jump(&mut self, jump: bool) {
        self.jump_next_step = jump;
        self.jump_next_step_sticky = jump || self.jump_next_step_sticky;
=======
    pub fn set_jump_held(&mut self, jump_held: bool) {
        self.jump_held = jump_held;
        self.jump_pressed = jump_held || self.jump_pressed;
    }

    pub fn set_jump_pressed_true(&mut self) {
        self.jump_pressed = true;
>>>>>>> 017eb41e
    }

    pub fn params(&self) -> Option<&Parameters> {
        self.params.as_ref()
    }

    pub fn step(&mut self, dt: Duration) {
        self.orientation.renormalize_fast();

        while let Ok(msg) = self.net.incoming.try_recv() {
            self.handle_net(msg);
        }

        if let Some(step_interval) = self.params.as_ref().map(|x| x.cfg.step_interval) {
            self.since_input_sent += dt;
            if let Some(overflow) = self.since_input_sent.checked_sub(step_interval) {
                // At least one step interval has passed since we last sent input, so it's time to
                // send again.

                // Update average movement input for the time between the last input sample and the end of
                // the previous step. dt > overflow because we check whether a step has elapsed
                // after each increment.
                self.average_movement_input += self.movement_input * (dt - overflow).as_secs_f32()
                    / step_interval.as_secs_f32();

                // Send fresh input
                self.handle_breaking_or_placing_blocks(true);
                self.handle_breaking_or_placing_blocks(false);

                self.send_input();

                // Toggle no clip at the start of a new step
                if self.toggle_no_clip {
                    self.no_clip = !self.no_clip;
                    self.toggle_no_clip = false;
                }

                self.is_jumping = self.jump_held || self.jump_pressed;
                self.jump_pressed = false;

                // Reset state for the next step
                if overflow > step_interval {
                    // If it's been more than two timesteps since we last sent input, skip ahead
                    // rather than spamming the server.
                    self.average_movement_input = na::zero();
                    self.since_input_sent = Duration::new(0, 0);
                } else {
                    self.average_movement_input =
                        self.movement_input * overflow.as_secs_f32() / step_interval.as_secs_f32();
                    // Send the next input a little sooner if necessary to stay in sync
                    self.since_input_sent = overflow;
                }
            } else {
                // Update average movement input for the time within the current step
                self.average_movement_input +=
                    self.movement_input * dt.as_secs_f32() / step_interval.as_secs_f32();
            }
            self.update_view_position();
            if !self.no_clip {
                self.align_to_gravity();
            }
        }
    }

    /// Instantly updates the current orientation quaternion to make the camera level. This function
    /// is designed to be numerically stable for any camera orientation.
    fn align_to_gravity(&mut self) {
        let up =
            self.orientation.conjugate() * self.graph.get_relative_up(&self.view_position).unwrap();

        if up.z.abs() < 0.9 {
            // If facing not too vertically, roll the camera to make it level.
            let delta_roll = -up.x.atan2(up.y);
            self.orientation *=
                na::UnitQuaternion::from_axis_angle(&na::Vector3::z_axis(), delta_roll);
        } else if up.y > 0.0 {
            // Otherwise, if not upside-down, pan the camera to make it level.
            let delta_yaw = (up.x / up.z).atan();
            self.orientation *=
                na::UnitQuaternion::from_axis_angle(&na::Vector3::y_axis(), delta_yaw);
        } else {
            // Otherwise, rotate the camera to look straight up or down.
            self.orientation *=
                na::UnitQuaternion::rotation_between(&(na::Vector3::z() * up.z.signum()), &up)
                    .unwrap();
        }
    }

    fn handle_net(&mut self, msg: net::Message) {
        use net::Message::*;
        match msg {
            ConnectionLost(e) => {
                error!("connection lost: {}", e);
            }
            Hello(msg) => {
                self.params = Some(Parameters {
                    character_id: msg.character,
                    cfg: msg.sim_config,
                });
                // Populate the root node
                populate_fresh_nodes(&mut self.graph);
            }
            Spawns(msg) => self.handle_spawns(msg),
            StateDelta(msg) => {
                // Discard out-of-order messages, taking care to account for step counter wrapping.
                if self.step.map_or(false, |x| x.wrapping_sub(msg.step) >= 0) {
                    return;
                }
                self.step = Some(msg.step);
                for &(id, ref new_pos) in &msg.positions {
                    self.update_position(id, new_pos);
                }
                for &(id, ref new_state) in &msg.character_states {
                    self.update_character_state(id, new_state);
                }
                self.reconcile_prediction(msg.latest_input);
            }
        }
    }

    fn update_position(&mut self, id: EntityId, new_pos: &Position) {
        match self.entity_ids.get(&id) {
            None => debug!(%id, "position update for unknown entity"),
            Some(&entity) => match self.world.get::<&mut Position>(entity) {
                Ok(mut pos) => {
                    if pos.node != new_pos.node {
                        self.graph_entities.remove(pos.node, entity);
                        self.graph_entities.insert(new_pos.node, entity);
                    }
                    *pos = *new_pos;
                }
                Err(e) => error!(%id, "position update error: {}", e),
            },
        }
    }

    fn update_character_state(&mut self, id: EntityId, new_character_state: &CharacterState) {
        match self.entity_ids.get(&id) {
            None => debug!(%id, "character state update for unknown entity"),
            Some(&entity) => match self.world.get::<&mut Character>(entity) {
                Ok(mut ch) => {
                    ch.state = new_character_state.clone();
                }
                Err(e) => {
                    error!(%id, "character state update error: {}", e)
                }
            },
        }
    }

    fn reconcile_prediction(&mut self, latest_input: u16) {
        let Some(params) = self.params.as_ref() else {
            return;
        };
        let id = params.character_id;
        let Some(&entity) = self.entity_ids.get(&id) else {
            debug!(%id, "reconciliation attempted for unknown entity");
            return;
        };
        let pos = match self.world.get::<&Position>(entity) {
            Ok(pos) => pos,
            Err(e) => {
                error!(%id, "reconciliation error: {}", e);
                return;
            }
        };
        let ch = match self.world.get::<&Character>(entity) {
            Ok(ch) => ch,
            Err(e) => {
                error!(%id, "reconciliation error: {}", e);
                return;
            }
        };
        self.prediction.reconcile(
            &params.cfg,
            &self.graph,
            latest_input,
            *pos,
            ch.state.velocity,
            ch.state.on_ground,
        );
    }

    fn handle_spawns(&mut self, msg: proto::Spawns) {
        self.step = self.step.max(Some(msg.step));
        let mut builder = hecs::EntityBuilder::new();
        for (id, components) in msg.spawns {
            self.spawn(&mut builder, id, components);
        }
        for &id in &msg.despawns {
            match self.entity_ids.get(&id) {
                Some(&entity) => self.destroy(entity),
                None => error!(%id, "despawned unknown entity"),
            }
        }
        if !msg.nodes.is_empty() {
            trace!(count = msg.nodes.len(), "adding nodes");
        }
        for node in &msg.nodes {
            self.graph.insert_child(node.parent, node.side);
        }
        populate_fresh_nodes(&mut self.graph);
    }

    fn spawn(
        &mut self,
        builder: &mut hecs::EntityBuilder,
        id: EntityId,
        components: Vec<Component>,
    ) {
        trace!(%id, "spawning entity");
        builder.add(id);
        let mut node = None;
        for component in components {
            use common::proto::Component::*;
            match component {
                Character(x) => {
                    builder.add(x);
                }
                Position(x) => {
                    node = Some(x.node);
                    builder.add(x);
                }
            };
        }
        let entity = self.world.spawn(builder.build());
        if let Some(node) = node {
            self.graph_entities.insert(node, entity);
        }
        if id == self.params.as_ref().unwrap().character_id {
            self.local_character = Some(entity);
        }
        if let Some(x) = self.entity_ids.insert(id, entity) {
            self.destroy_idless(x);
            error!(%id, "id collision");
        }
    }

    fn send_input(&mut self) {
        let params = self.params.as_ref().unwrap();
        let orientation = if self.no_clip {
            self.orientation
        } else {
            self.get_horizontal_orientation()
        };
        let character_input = CharacterInput {
            movement: sanitize_motion_input(orientation * self.average_movement_input),
            jump: self.is_jumping,
            no_clip: self.no_clip,
            block_changes: self.block_changes.split_off(0),
        };
        let generation = self
            .prediction
            .push(&params.cfg, &self.graph, &character_input);

        // Any failure here will be better handled in handle_net's ConnectionLost case
        let _ = self.net.outgoing.send(Command {
            generation,
            character_input,
            orientation: self.orientation,
        });
    }

    fn update_view_position(&mut self) {
        let mut view_position = *self.prediction.predicted_position();
        let mut view_velocity = *self.prediction.predicted_velocity();
        let mut view_on_ground = *self.prediction.predicted_on_ground();
        let orientation = if self.no_clip {
            self.orientation
        } else {
            self.get_horizontal_orientation()
        };
        if let Some(ref params) = self.params {
            // Apply input that hasn't been sent yet
            let predicted_input = CharacterInput {
                // We divide by how far we are through the timestep because self.average_movement_input
                // is always over the entire timestep, filling in zeroes for the future, and we
                // want to use the average over what we have so far. Dividing by zero is handled
                // by the character_controller sanitizing this input.
                movement: orientation * self.average_movement_input
                    / (self.since_input_sent.as_secs_f32()
                        / params.cfg.step_interval.as_secs_f32()),
                jump: self.is_jumping,
                no_clip: self.no_clip,
                block_changes: vec![],
            };
            character_controller::run_character_step(
                &params.cfg,
                &self.graph,
                &[],
                &mut view_position,
                &mut view_velocity,
                &mut view_on_ground,
                &predicted_input,
                self.since_input_sent.as_secs_f32(),
            );
        }

        // Rotate the player orientation to stay consistent with changes in gravity
        if !self.no_clip {
            self.orientation = math::rotation_between_axis(
                &self.graph.get_relative_up(&self.view_position).unwrap(),
                &self.graph.get_relative_up(&view_position).unwrap(),
                1e-5,
            )
            .unwrap_or(na::UnitQuaternion::identity())
                * self.orientation;
        }

        self.view_position = view_position;
    }

    /// Returns an orientation quaternion that is as faithful as possible to the current orientation quaternion
    /// while being restricted to ensuring the view is level and does not look up or down.
    fn get_horizontal_orientation(&self) -> na::UnitQuaternion<f32> {
        let up =
            self.orientation.conjugate() * self.graph.get_relative_up(&self.view_position).unwrap();

        let forward = if up.x.abs() < 0.9 {
            // Rotate the local forward vector about the locally horizontal axis until it is horizontal
            na::Vector3::new(0.0, -up.z, up.y)
        } else {
            // Project the local forward vector to the level plane
            na::Vector3::z() - up.into_inner() * up.z
        };

        self.orientation * na::UnitQuaternion::face_towards(&forward, &up)
    }

    pub fn view(&self) -> Position {
        Position {
            node: self.view_position.node,
            local: self.view_position.local * self.orientation.to_homogeneous(),
        }
    }

    /// Destroy all aspects of an entity
    fn destroy(&mut self, entity: Entity) {
        let id = *self
            .world
            .get::<&EntityId>(entity)
            .expect("destroyed nonexistent entity");
        self.entity_ids.remove(&id);
        self.destroy_idless(entity);
    }

    /// Destroy an entity without an EntityId mapped
    fn destroy_idless(&mut self, entity: Entity) {
        if let Ok(position) = self.world.get::<&Position>(entity) {
            self.graph_entities.remove(position.node, entity);
        }
        self.world
            .despawn(entity)
            .expect("destroyed nonexistent entity");
    }

    fn handle_breaking_or_placing_blocks(&mut self, placing: bool) {
        if placing {
            if self.place_block {
                self.place_block = false;
            } else {
                return;
            }
        } else if !placing {
            if self.break_block {
                self.break_block = false;
            } else {
                return;
            }
        }

        let dimension = self.params.as_ref().unwrap().cfg.chunk_size;

        let mut ray_tracing_result = RayTracingResult::new(0.5);
        if !graph_ray_tracer::trace_ray(
            &self.graph,
            self.params.as_ref().unwrap().cfg.chunk_size as usize,
            &PointChunkRayTracer {},
            self.view_position.node,
            &(self.view_position.local * na::Vector4::w()).cast(),
            &(self.view_position.local * self.orientation.to_homogeneous() * -na::Vector4::z())
                .cast(),
            &mut RayTracingResultHandle::new(
                &mut ray_tracing_result,
                self.view_position.node,
                common::dodeca::Vertex::A,
                self.view_position.local.try_inverse().unwrap().cast(),
            ),
        ) {
            return;
        }

        if let Some(intersection) = ray_tracing_result.intersection {
            let Some(block_pos) = (if placing {
                self.get_block_neighbor(
                    intersection.node,
                    intersection.vertex,
                    intersection.voxel_coords,
                    intersection.coord_axis,
                    intersection.coord_direction,
                )
            } else {
                Some((
                    intersection.node,
                    intersection.vertex,
                    intersection.voxel_coords,
                ))
            }) else {
                return;
            };

            let conflict =
                placing && self.placing_has_conflict(block_pos.0, block_pos.1, block_pos.2);

            let mut must_fix_neighboring_chunks = false;

            if let Some(node) = self.graph.get_mut(block_pos.0) {
                if let Chunk::Populated {
                    voxels,
                    surface,
                    old_surface,
                } = &mut node.chunks[block_pos.1]
                {
                    let data = voxels.data_mut(dimension);
                    let lwm = dimension as usize + 2;
                    let array_entry = (block_pos.2[0] + 1)
                        + (block_pos.2[1] + 1) * lwm
                        + (block_pos.2[2] + 1) * lwm * lwm;
                    if placing {
                        if data[array_entry] == Material::Void && !conflict {
                            self.block_changes.push(BlockChange {
                                chunk: ChunkId::new(block_pos.0, block_pos.1),
                                index: array_entry as u32,
                                old_material: data[array_entry],
                                new_material: Material::WoodPlanks,
                            });
                            data[array_entry] = Material::WoodPlanks;
                            must_fix_neighboring_chunks = true;
                        }
                    } else {
                        self.block_changes.push(BlockChange {
                            chunk: ChunkId::new(block_pos.0, block_pos.1),
                            index: array_entry as u32,
                            old_material: data[array_entry],
                            new_material: Material::Void,
                        });
                        data[array_entry] = Material::Void;
                        must_fix_neighboring_chunks = true;
                    }

                    *old_surface = *surface;
                    *surface = None;
                }
            }

            if must_fix_neighboring_chunks {
                self.turn_neighboring_solid_to_dense(block_pos.0, block_pos.1, block_pos.2, 0, 1);
                self.turn_neighboring_solid_to_dense(block_pos.0, block_pos.1, block_pos.2, 0, -1);
                self.turn_neighboring_solid_to_dense(block_pos.0, block_pos.1, block_pos.2, 1, 1);
                self.turn_neighboring_solid_to_dense(block_pos.0, block_pos.1, block_pos.2, 1, -1);
                self.turn_neighboring_solid_to_dense(block_pos.0, block_pos.1, block_pos.2, 2, 1);
                self.turn_neighboring_solid_to_dense(block_pos.0, block_pos.1, block_pos.2, 2, -1);
            }
        }
    }

    fn turn_neighboring_solid_to_dense(
        &mut self,
        node: NodeId,
        vertex: Vertex,
        coords: [usize; 3],
        coord_axis: usize,
        coord_direction: isize,
    ) {
        let dimension = self.params.as_ref().unwrap().cfg.chunk_size;

        if let Some((neighbor_node, neighbor_vertex, _neighbor_coords)) =
            self.get_block_neighbor(node, vertex, coords, coord_axis, coord_direction)
        {
            if let Some(neighbor_node_data) = self.graph.get_mut(neighbor_node) {
                if let Chunk::Populated {
                    voxels,
                    surface,
                    old_surface,
                } = &mut neighbor_node_data.chunks[neighbor_vertex]
                {
                    if matches!(voxels, VoxelData::Solid(..)) {
                        // This function has the side effect of turning solid chunks into dense chunks,
                        // which is what we want for them to render properly.
                        voxels.data_mut(dimension);
                        *old_surface = *surface;
                        *surface = None;
                    }
                }
            }
        }
    }

    fn get_block_neighbor(
        &self,
        mut node: NodeId,
        mut vertex: Vertex,
        mut coords: [usize; 3],
        coord_axis: usize,
        coord_direction: isize,
    ) -> Option<(NodeId, Vertex, [usize; 3])> {
        let dimension = self.params.as_ref().unwrap().cfg.chunk_size as usize;
        if coords[coord_axis] == dimension - 1 && coord_direction == 1 {
            let new_vertex = vertex.adjacent_vertices()[coord_axis];
            let coord_plane0 = (coord_axis + 1) % 3;
            let coord_plane1 = (coord_axis + 2) % 3;
            let mut new_coords: [usize; 3] = [0; 3];
            for (i, new_coord) in new_coords.iter_mut().enumerate() {
                if new_vertex.canonical_sides()[i] == vertex.canonical_sides()[coord_plane0] {
                    *new_coord = coords[coord_plane0];
                } else if new_vertex.canonical_sides()[i] == vertex.canonical_sides()[coord_plane1]
                {
                    *new_coord = coords[coord_plane1];
                } else {
                    *new_coord = coords[coord_axis];
                }
            }
            coords = new_coords;
            vertex = new_vertex;
        } else if coords[coord_axis] == 0 && coord_direction == -1 {
            node = self
                .graph
                .neighbor(node, vertex.canonical_sides()[coord_axis])?;
        } else {
            coords[coord_axis] = (coords[coord_axis] as isize + coord_direction) as usize;
        }

        Some((node, vertex, coords))
    }

    fn placing_has_conflict(&self, node: NodeId, vertex: Vertex, coords: [usize; 3]) -> bool {
        const EPSILON: f64 = 1e-5;

        let mut ray_tracing_result = RayTracingResult::new(0.0);
        if !graph_ray_tracer::trace_ray(
            &self.graph,
            self.params.as_ref().unwrap().cfg.chunk_size as usize,
            &SingleBlockSphereCollisionChecker {
                node,
                vertex,
                coords,
                radius: self.params.as_ref().unwrap().cfg.character_radius as f64 - EPSILON,
            },
            self.view_position.node,
            &(self.view_position.local * na::Vector4::w()).cast(),
            &(self.view_position.local * self.orientation.to_homogeneous() * -na::Vector4::z())
                .cast(),
            &mut RayTracingResultHandle::new(
                &mut ray_tracing_result,
                self.view_position.node,
                common::dodeca::Vertex::A,
                self.view_position.local.try_inverse().unwrap().cast(),
            ),
        ) {
            return true; // Unsafe to place blocks when collision check is inconclusive
        };

        ray_tracing_result.intersection.is_some()
    }
}

/// Simulation details received on connect
pub struct Parameters {
    pub cfg: SimConfig,
    pub character_id: EntityId,
}<|MERGE_RESOLUTION|>--- conflicted
+++ resolved
@@ -15,7 +15,7 @@
     character_controller,
     dodeca::Vertex,
     graph::{Graph, NodeId},
-<<<<<<< HEAD
+    math,
     node::{populate_fresh_nodes, Chunk, ChunkId, DualGraph, VoxelData},
     proto::{
         self, BlockChange, Character, CharacterInput, CharacterState, Command, Component, Position,
@@ -23,12 +23,6 @@
     sanitize_motion_input,
     world::Material,
     EntityId, GraphEntities, SimConfig, Step,
-=======
-    math,
-    node::{populate_fresh_nodes, DualGraph},
-    proto::{self, Character, CharacterInput, CharacterState, Command, Component, Position},
-    sanitize_motion_input, EntityId, GraphEntities, SimConfig, Step,
->>>>>>> 017eb41e
 };
 
 /// Game state
@@ -185,7 +179,6 @@
         self.toggle_no_clip = true;
     }
 
-<<<<<<< HEAD
     pub fn place_block(&mut self) {
         self.place_block = true;
     }
@@ -194,10 +187,6 @@
         self.break_block = true;
     }
 
-    pub fn set_jump(&mut self, jump: bool) {
-        self.jump_next_step = jump;
-        self.jump_next_step_sticky = jump || self.jump_next_step_sticky;
-=======
     pub fn set_jump_held(&mut self, jump_held: bool) {
         self.jump_held = jump_held;
         self.jump_pressed = jump_held || self.jump_pressed;
@@ -205,7 +194,6 @@
 
     pub fn set_jump_pressed_true(&mut self) {
         self.jump_pressed = true;
->>>>>>> 017eb41e
     }
 
     pub fn params(&self) -> Option<&Parameters> {
